--- conflicted
+++ resolved
@@ -3,10 +3,6 @@
 using Microsoft.Xna.Framework.Graphics;
 using Microsoft.Xna.Framework.Input;
 using MonoMSDF.Text;
-<<<<<<< HEAD
-using System;
-=======
->>>>>>> 81cc5d7f
 using System.Diagnostics;
 
 namespace MonoMSDF
@@ -19,17 +15,9 @@
 		private GraphicsDeviceManager graphics;
 		private TextRenderer textRenderer;
 		private TextRenderer markerRenderer;
-<<<<<<< HEAD
-		FieldFont markerFont;
 		Stopwatch frameWatch;
 		long frameTime = 0;
 		long frameTicks = 0;
-		long peakTicks = 0;
-=======
-		Stopwatch frameWatch;
-		long frameTime = 0;
-		long frameTicks = 0;
->>>>>>> 81cc5d7f
 		float scale = 1;
 		int scrolled = 0;
 		//Camera
@@ -45,21 +33,14 @@
 			{
 				PreferredBackBufferWidth = 1280,
 				PreferredBackBufferHeight = 720,
-<<<<<<< HEAD
-				//SynchronizeWithVerticalRetrace = false,
-=======
 				SynchronizeWithVerticalRetrace = false,
->>>>>>> 81cc5d7f
 				GraphicsProfile = GraphicsProfile.HiDef
 			};
 			IsFixedTimeStep = false;
 			Window.AllowUserResizing = true;
 			IsMouseVisible = true;
 			this.Content.RootDirectory = "Content";
-<<<<<<< HEAD
-=======
 
->>>>>>> 81cc5d7f
 			graphics.PreparingDeviceSettings += (sender, e) =>
 			{
 				float w = e.GraphicsDeviceInformation.PresentationParameters.BackBufferWidth;
@@ -104,11 +85,7 @@
 		{
 			var effect = this.Content.Load<Effect>("FieldFontEffect");
 			var font = this.Content.Load<FieldFont>("segoe");
-<<<<<<< HEAD
-			markerFont = this.Content.Load<FieldFont>("marker");
-=======
 			var markerFont = this.Content.Load<FieldFont>("marker");
->>>>>>> 81cc5d7f
 
 			this.textRenderer = new TextRenderer(effect, font, this.GraphicsDevice)
 			{
@@ -117,11 +94,7 @@
 			};
 			this.markerRenderer = new TextRenderer(effect, markerFont, this.GraphicsDevice)
 			{
-<<<<<<< HEAD
-				PositiveYIsDown = true,
-=======
 				PositiveYIsDown = true
->>>>>>> 81cc5d7f
 			};
 		}
 
@@ -168,11 +141,7 @@
 			textRenderer.PositiveYIsDown = false;
 			textRenderer.WorldViewProjection = wvp;
 			this.textRenderer.ResetLayout();
-<<<<<<< HEAD
-			this.textRenderer.LayoutText("→ñ~!435&^%$", Vector2.Zero, Color.White, 32);
-=======
 			this.textRenderer.LayoutText("→~!435&^%$", Vector2.Zero, Color.White, 32);
->>>>>>> 81cc5d7f
 			this.textRenderer.RenderLayoutedText();
 
 			world = Matrix.CreateScale(0.01f) * Matrix.CreateRotationY((float)gameTime.TotalGameTime.TotalSeconds) * Matrix.CreateRotationZ(MathHelper.PiOver4);
@@ -203,24 +172,6 @@
 			this.textRenderer.LayoutText("Text without kerning: AWAY\n With You", new Vector2(0, 172), Color.Gold, 32);
 			textRenderer.EnableKerning = true;
 			this.textRenderer.LayoutText($"Hære's something. Comma: ,", new Vector2(0, 720-128), Color.Black, 32);
-<<<<<<< HEAD
-			this.textRenderer.LayoutText($"Frame time: {frameTicks} ticks\nFrame time: {frameTime}ms\nPeak ticks: {peakTicks}\n{gameTime.ElapsedGameTime.TotalSeconds}", new Vector2(0, 720-300), Color.Gold, 48);
-			this.textRenderer.LayoutText($"Running for {gameTime.TotalGameTime.TotalSeconds} seconds", new Vector2(0, 720-32), Color.MediumOrchid, 32);
-			this.textRenderer.RenderLayoutedText();
-
-			this.markerRenderer.ResetLayout();
-			string cursorText = $"This is the upper line\nThis is scale {scale}";
-			Vector2 ctSize = markerFont.MeasureString(cursorText) * scale * 32;
-			this.markerRenderer.LayoutText(cursorText, Mouse.GetState().Position.ToVector2() - ctSize / 2, Color.Black, scale * 32);
-			this.markerRenderer.RenderLayoutedText();
-
-			frameTicks = frameWatch.ElapsedTicks;
-			peakTicks = Math.Max(peakTicks, frameTicks);
-			if (gameTime.TotalGameTime.TotalSeconds < 0.5)
-			{
-				peakTicks = 0;
-			}
-=======
 			this.textRenderer.LayoutText($"Frame time: {frameTicks} ticks\nFrame time: {frameTime}ms\nThird line", new Vector2(0, 720-256), Color.Gold, 64);
 			this.textRenderer.LayoutText($"Running for {gameTime.TotalGameTime.TotalSeconds} seconds", new Vector2(0, 720-32), Color.Gold, 32);
 			this.textRenderer.RenderLayoutedText();
@@ -230,7 +181,6 @@
 			this.markerRenderer.RenderLayoutedText();
 
 			frameTicks = frameWatch.ElapsedTicks;
->>>>>>> 81cc5d7f
 			frameTime = frameWatch.ElapsedMilliseconds;
 			frameWatch.Stop();
 		}
